/*
 * FileTranscoder interface for MP3FS
 *
 * Copyright (C) 2006-2008 David Collett
<<<<<<< HEAD
 * Copyright (C) 2008-2012 Kristofer Henriksson
=======
 * Copyright (C) 2008-2013 Kristofer Henriksson
>>>>>>> cd1efe3c
 *
 * This program is free software; you can redistribute it and/or modify
 * it under the terms of the GNU General Public License as published by
 * the Free Software Foundation; either version 3 of the License, or
 * (at your option) any later version.
 *
 * This program is distributed in the hope that it will be useful,
 * but WITHOUT ANY WARRANTY; without even the implied warranty of
 * MERCHANTABILITY or FITNESS FOR A PARTICULAR PURPOSE.  See the
 * GNU General Public License for more details.
 *
 * You should have received a copy of the GNU General Public License
 * along with this program; if not, write to the Free Software
 * Foundation, Inc., 675 Mass Ave, Cambridge, MA 02139, USA.
 */

#define FUSE_USE_VERSION 26

#include <fuse.h>
#include <syslog.h>

/* Global program parameters */
extern struct mp3fs_params {
    const char *basepath;
    unsigned int bitrate;
    unsigned int quality;
    int debug;
    int gainmode;
    float gainref;
} params;

/* Fuse operations struct */
extern struct fuse_operations mp3fs_ops;

#define mp3fs_debug(f, ...) syslog(LOG_DEBUG, f, ## __VA_ARGS__)
#define mp3fs_info(f, ...) syslog(LOG_INFO, f, ## __VA_ARGS__)
#define mp3fs_error(f, ...) syslog(LOG_ERR, f, ## __VA_ARGS__)

/*
 * Forward declare transcoder struct. Don't actually define it here, to avoid
 * including coders.h and turning into C++.
 */
struct transcoder;

#ifdef __cplusplus
extern "C" {
#endif

/* Functions for doing transcoding, called by main program body */
struct transcoder* transcoder_new(char* filename);
int transcoder_read(struct transcoder* trans, char* buff, int offset,
                    int len);
int transcoder_finish(struct transcoder* trans);
void transcoder_delete(struct transcoder* trans);
int transcoder_get_size(struct transcoder* trans);

#ifdef __cplusplus
}
#endif<|MERGE_RESOLUTION|>--- conflicted
+++ resolved
@@ -2,11 +2,7 @@
  * FileTranscoder interface for MP3FS
  *
  * Copyright (C) 2006-2008 David Collett
-<<<<<<< HEAD
- * Copyright (C) 2008-2012 Kristofer Henriksson
-=======
  * Copyright (C) 2008-2013 Kristofer Henriksson
->>>>>>> cd1efe3c
  *
  * This program is free software; you can redistribute it and/or modify
  * it under the terms of the GNU General Public License as published by

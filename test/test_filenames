--- conflicted
+++ resolved
@@ -2,12 +2,6 @@
 
 . ./funcs.sh
 
-<<<<<<< HEAD
-setup
-FLS=$(ls -m /tmp/mp3)
-finish
-=======
-FLS=($(ls "$DIRNAME"))
->>>>>>> cd1efe3c
+FLS=$(ls -m "$DIRNAME")
 
 [ "$FLS" = "dir.flac, obama.mp3" ]